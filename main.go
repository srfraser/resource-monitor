--- conflicted
+++ resolved
@@ -169,18 +169,11 @@
 
 // StatsOutput controls the output format of the report.
 type StatsOutput struct {
-<<<<<<< HEAD
-	Version    int64            `json:"version"`
-	Start      int64            `json:"start"`
-	End        int64            `json:"end"`
-	Samples    []MozProcessStat `json:"samples"`
-	Summary    SampleSummary    `json:"summary"`
-	SystemInfo SystemInfo       `json:"system_info"`
-=======
 	Version    int64                `json:"version"`
 	Start      int64                `json:"start"`
 	End        int64                `json:"end"`
 	Samples    []FlatMozProcessStat `json:"samples"`
+	Summary    SampleSummary        `json:"summary"`
 	SystemInfo SystemInfo           `json:"system_info"`
 }
 
@@ -197,7 +190,6 @@
 		}
 	}
 	return results, nil
->>>>>>> 43ba4322
 }
 
 // findAllProcesses returns the full set of active child processes
@@ -296,7 +288,6 @@
 		fmt.Printf("Unable to find process list, aborting: %v", err)
 		return err
 	}
-	fmt.Printf("%v\n", processes)
 	statistics := new(MozCollectedStat)
 	statistics.Timestamp = time.Now().Unix()
 	statistics.ProcessCount = len(processes)
@@ -393,7 +384,7 @@
 // Max/Avg/Min CPU User
 // Max/Avg/Min CPU System
 // Max/Avg/Min CPU IOWait
-func summarise(samples []MozProcessStat) SampleSummary {
+func summarise(samples []FlatMozProcessStat) SampleSummary {
 	summaries := new(SampleSummary)
 
 	// Prevent the minimum always being zero
@@ -419,9 +410,9 @@
 		summaries.RSS.Minimum = Min(entry.Memory.RSS, summaries.RSS.Minimum)
 		summaries.RSS.Mean = iterMean(summaries.RSS.Mean, float64(entry.Memory.RSS), index+1)
 
-		summaries.AvailableMemory.Maximum = Max(entry.Memory.Available, summaries.AvailableMemory.Maximum)
-		summaries.AvailableMemory.Minimum = Min(entry.Memory.Available, summaries.AvailableMemory.Minimum)
-		summaries.AvailableMemory.Mean = iterMean(summaries.AvailableMemory.Mean, float64(entry.Memory.Available), index+1)
+		summaries.AvailableMemory.Maximum = Max(entry.AvailableMemory, summaries.AvailableMemory.Maximum)
+		summaries.AvailableMemory.Minimum = Min(entry.AvailableMemory, summaries.AvailableMemory.Minimum)
+		summaries.AvailableMemory.Mean = iterMean(summaries.AvailableMemory.Mean, float64(entry.AvailableMemory), index+1)
 	}
 	return *summaries
 }
